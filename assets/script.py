--- conflicted
+++ resolved
@@ -241,9 +241,6 @@
     df.to_csv(Path('./data') / filename, index=False)
     
     print("done")
-<<<<<<< HEAD
-    
-=======
     
 
 def read_tables():
@@ -280,5 +277,4 @@
     
     con.close()
     
-    return tables
->>>>>>> 854fea02
+    return tables