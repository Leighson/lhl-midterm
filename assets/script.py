from multiprocessing.sharedctypes import Value
import numpy as np
import pandas as pd

def split_data(df, target, drop_list=None, scaler=None):
    '''
    When using scalers: \n
    'standard' scales around the distribution mean and standard deviation.  \\
    'minmax' transforms data to fall within 0 and 1.
    
    Parameters
    ----------
    df : df
        entire dataset, including target
    target : str
        target column name
    drop_list : str, list
        default=None | column names to drop
    scaler : str
        default=None | 'standard' or 'minmax' 
    
    Returns
    -------
    X_train : array
        dataset of dependent features to train
    X_test : array
        dataset of dependent features to test
    y_train : array
        target independent feature to train
    y_test : array
        target independent feature to evaluate predicitons against
    
    '''
    
    # import libraries
    from sklearn.model_selection import train_test_split
    from sklearn.preprocessing import MinMaxScaler, StandardScaler
    
    # optionally drop column, not target
    if drop_list == None:
        print('\nNo columns dropped.\n')
    else:
        df = df.drop(drop_list,axis=1)
        print(f'\nColumn(s) dropped: {drop_list}')
    
    # define target and drop from predictors
    y = df[target].values #target
    X = df.drop([target],axis=1).values #features
    print(f'Target values: {y}', '\n')
    print(f'Column(s) remaining: {df.columns}\n')
    
    # scale data using MinMax or Standard
    if scaler == None:
        print('Data is unscaled.')
    elif scaler == 'minmax':
        scl = MinMaxScaler()
        scl.fit(X)
        X = scl.transform(X)
    elif scaler == 'standard':
        scl = StandardScaler()
        scl.fit(X)
        X = scl.transform(X)
    
    # train-test split, random_state defined for repeatability
    X_train, X_test, y_train, y_test = train_test_split(X, y, test_size=0.2, random_state=42)

    print("training sample size: ", len(y_train))
    print("testing sample size: ", len(y_test))
    # print("fraud cases in test-set: ", sum(y_test))
    
    return X_train, X_test, y_train, y_test


def get_predictions(clf, X_train, y_train, X_test):
    '''
    Pass a classifier class object along with the datasets to train and test. \\
    
    Parameters
    ----------
    clf : class
        str(lr) for LinearRegression() | classifier with optional parameters
    X_train : df
        predictor training data
    y_train : df
        target training data
    X_test : df
        evaluation data
    params : dict
        parameters to be passsed in classifier
    
    Returns
    -------
    y_pred
        predicted classes
    y_prob
        predicted probabilities 
    
    '''
    from sklearn.linear_model import LinearRegression
    
    if clf == 'lr':
        estimator = LinearRegression()
    else:
        estimator = clf
    
    # fit it to training data
    estimator.fit(X_train, y_train)
    
    # predict using test data
    y_pred = estimator.predict(X_test)
    
    # compute predicted probabilities
    if clf == 'lr':
        return y_pred
    else:
        y_prob = estimator.predict_proba(X_test)
        return y_pred, y_prob


def print_scores(y_test, y_pred, y_prob):
    '''
    Print prediction scores.
    
    Parameters
    ----------
    y_test
        target test data
    y_pred
        target predictions
    y_prob
        target prediction probabilities
    
    Returns
    -------
    prints
        1. Confusion Matrix
        2. Recall Score
            TP / (TP + FN)
        3. Precision Score
            TP / (TP + FP)
        4. F1 Score
            2 * precision * recall / (precision + recall)
        5. Accuracy Score
            (TP + TN) / (TP + FP + TN + FN)
        6. ROC-AUC
            TPR vs FPR curve, scored by area under curve
    graphs
        ROC Curve Graph
    '''
    
    # import libraries
    from sklearn.metrics import confusion_matrix, roc_auc_score, recall_score, precision_score, accuracy_score, f1_score
    from sklearn.metrics import RocCurveDisplay
    
    # confusion matrix
    print('Confusion matrix:\n', confusion_matrix(y_test, y_pred))
    
    print('\n--------SCORES---------\n')
    
    # recall scores
    try:
        print('1. Recall Score: ', recall_score(y_test,y_pred))
    except ValueError:
        print('1. Recall Score (multiclass micro)', recall_score(y_test,y_pred, average='micro'))
        print('1. Recall Score (multiclass macro)', recall_score(y_test,y_pred, average='macro'))
    
    # precision scores
    try:
        print('2. Precision Score: ', recall_score(y_test,y_pred))
    except ValueError:
        print('2. Precision Score (multiclass micro)', precision_score(y_test,y_pred, average='micro'))
        print('2. Precision Score (multiclass macro)', precision_score(y_test,y_pred, average='macro'))

    # f1 scores
    try:
        print('3. F1 Score: ', f1_score(y_test,y_pred))
    except ValueError:
        print('3. F1 Score (multiclass micro)', f1_score(y_test,y_pred, average='micro'))
        print('3. F1 Score (multiclass macro)', f1_score(y_test,y_pred, average='macro'))
    
    print('4. Accuracy Score: ', accuracy_score(y_test,y_pred))
    
    # ROC-AUC scores
    try:
        print('5. ROC-AUC: {}'.format(roc_auc_score(y_test, y_prob[:,1])))
    except ValueError:
        print('5. ROC-AUC (multi-class micro ovo): {}'.format(roc_auc_score(y_test, y_prob[:,1], average='micro', multi_class='ovo')))
        print('5. ROC-AUC (multi-class macro ovo): {}'.format(roc_auc_score(y_test, y_prob[:,1], average='macro', multi_class='ovo')))
        print('5. ROC-AUC (multi-class micro ovr): {}'.format(roc_auc_score(y_test, y_prob[:,1], average='micro', multi_class='ovr')))
        print('5. ROC-AUC (multi-class macro ovo): {}'.format(roc_auc_score(y_test, y_prob[:,1], average='macro', multi_class='ovr')))
    except np.AxisError:
        pass
    
    RocCurveDisplay.from_predictions(y_test, y_pred)


def make_csv(query, filename, overwrite=False):
    """
    I think it only works for 'SELECT *' statements.
    Will also convert csv file to pandas dataframe. 
    Must call function as a variable.
    (df_name = make_csv(arg1, arg2))
    
    Query Example
    -------------
    table_name = 'flights_test'
    limit = (10000, )

    query = sql.SQL(
        "SELECT * FROM {table} LIMIT %s").format(
            table = sql.Identifier(table_name),)
    
    filename = 'flights_test_10k_sample.csv'
    """
    
    # import libraries
    import psycopg2
    import pandas as pd
    import os
    from pathlib import Path
    
     # check if file already exists
    if os.path.exists(Path('./data') / filename) and overwrite==False:
        print('File exists. Returning DataFrame...')
        df = pd.read_csv(Path('./data') / filename)
        return df
    
    # ensure all columns are displayed when viewing a pandas dataframe
    pd.set_option('display.max_columns', None)

    # Creating a connection to the database
    print("creating connection...")
    con = psycopg2.connect(database="mid_term_project", 
                           user="lhl_student", 
                           password="lhl_student", 
                           host="lhl-data-bootcamp.crzjul5qln0e.ca-central-1.rds.amazonaws.com", 
                           port="5432")

    # creating a cursor object
    cur = con.cursor()
    # running an sql query
    print("running query...")
    cur.execute(query)
    # Storing the result
    rows = cur.fetchall()
    cols = [desc[0] for desc in cur.description]

    con.close()

    # writing the csv file
    print("writing file...")
    df = pd.DataFrame(rows, columns=cols)
    df.to_csv(Path('./data') / filename, index=False)
    
    print("done")
    
    return(df)


def sql_read_tables(table_name=None):
    '''
    Display database tables as pd.Series object.
    '''
    
    # import libraries
    import psycopg2
    import pandas as pd
    
    # query to return table column names if specified
    if table_name != None:
        query = """
        SELECT column_name, data_type
        FROM information_schema.columns
        WHERE table_name = table_name;
        """
    else:
        # query to return table names
        query = """
        SELECT tablename
        FROM pg_catalog.pg_tables
        WHERE schemaname != 'pg_catalog'
        AND schemaname != 'information_schema'
        ORDER BY tablename ASC;
        """
            
    # Creating a connection to the database
    con = psycopg2.connect(database="mid_term_project", 
                           user="lhl_student", 
                           password="lhl_student", 
                           host="lhl-data-bootcamp.crzjul5qln0e.ca-central-1.rds.amazonaws.com", 
                           port="5432")

    # creating cursor and run query
    cur = con.cursor()
    cur.execute(query)
    
    # print table names
    tables = [table[0] for table in cur.fetchall()]
    tables = pd.Series(tables)
    
    con.close()
    
    return tables


def unique_values(df):
    '''
    provides all unique values in a presented df
    '''
    for i in range(len(df.columns)):
        unique =  df.iloc[:, i].unique()
        print(unique)
        
    return


def graph_eda(type, x, y=None, bins=20, marker_size=2):
    """
    Quickly graph for EDAs.

    Args:
        type (str): 'hist', 'scatter', 'plot'
        x (list, df.column, array): data for x-axis
        y (list, df.column, array, optional): 'plot' or 'scatter' data for y-axis. Defaults to None.
        bins (int, optional): 'hist' bin sizing to convert continuous data to discrete. HDefaults to 20.
        marker_size (int, optional): 'scatter' marker size. Defaults to 2.

    Returns:
        None: No returns.
    """

    # import libraries
    import matplotlib.pyplot as plt
    
    plt.figure(figsize=(10,8))
    
    # graphs
    if type == 'hist':
        plt.xlabel(x.name)
        plt.ylabel('count')
        plt.hist(x, bins=bins)
        return plt.show()
    
    elif type == 'plot':
        plt.xlabel(x.name)
        plt.ylabel(y.name)
        plt.plot(x,y)
        return plt.show()
    
    elif type == 'scatter':
        plt.xlabel(x.name)
        plt.ylabel(y.name)
        plt.scatter(x,y, s=marker_size)
        return plt.show()


def filter_outliers(df, column):
    """
    Filter outliers in a DataFrame based on z-scores greater than 3. In other words, filter \\
    values that are 3 standard deviations from the column's mean distribution.
    
    Parameters
    ----------
    df : pandas.DataFrame
        DataFrame to be filtered.
    column : pandas.Series
        DataFrame column to be evaluated for outliers.
        
    Returns
    -------
    filter_outliers : pandas>dataFrame
        Return filtered DataFrame.
    """
    
    # import libraries
    from scipy import stats
    
    # remove outliers with |z-score| no greater than 3
    filter_outliers = []
    z = abs(stats.zscore(column))

    for i, score in enumerate(z):
        if score < 3:
            filter_outliers.append(df.iloc[i, :])
    
    return pd.DataFrame(filter_outliers)


def check_normal_dist(data, skipna=True, distribution='norm', bins=20):
    """
    Checks for normal distribution using:
    + Shapiro-Wilk Test
    + Anderson-Darling Test
    + Skewness and Kurtosis
    
    Plots distribution according to number of bins passed.
    
    Parameters
    ---------
    data : array, list, pandas.Series
        Distribution to check normality.
    skipna : bool | default=True
        Ignores null or na values in data to determine 'kurtosis' and 'skewness'.
    distribution : str | default='norm'
        Accepts: 'norm', 'expon', 'logistic', 'gumbel', 'gumbel_l', 'gumbel_r', or 'extreme1'
        Check `stats.anderson()` for further documentation.
    bins : int | default=20
        Defines number of bins for plot.
    
    Returns
    -------
    None
    """
    # import libraries
    from scipy import stats
    import matplotlib.pyplot as plt
    
    # shapiro test
    print('Shapiro-Wilk Test')
    print('-----------------')
    print('Provided an alpha of 0.05, if p-value > alpha then the distribution can be assumed to be normal.')
    print('This test prunes data to the first 5000 data points or "head(5000)" as reliability suffers with increasing samples.')
    s, p = stats.shapiro(data.head(5000))
    print('t-stat:', s, ', p-value:', p)

    # anderson test
    print('\nAnderson-Darling Test')
    print('---------------------')
    print('If the returned statistic > critical values then for the corresponding significance level,')
    print('the null hypothesis that the data come from the chosen distribution can be rejected.')
    stat, crit, sig = stats.anderson(data, distribution)
    print('t-stat:', stat, ', critical values:', crit, ', at significance levels of:', sig)

    # skewness and kurtosis
    print('\nSkewness and Kurtosis')
    print('---------------------')
    print('skewness, -ve skews left and +ve skews right (0 is best):', data.skew(skipna=skipna))
    print('kurtosis, tail spread (< 3 is best):', data.kurtosis(skipna=skipna))
    
    # plot distribution
    graph_eda('hist', x=data, bins=bins)


def search_data(data, regex_term):
    """
    Use regex formatted terms to search through any list-like data. Returns results in list form.
    This will also return indices in case DataFrame row filtering is required.
    
    For RegularExpression syntax: https://www.programiz.com/python-programming/regex
    
    Note: Remember to reset DataFrame indexing if previously filtered. The resulting
    indices here only 'remembers' positions--it will not account for non-sequential
    indexes.
    
    Parameters
    ----------
    data : str of list, array, pandas.Series
        Data to loop search through. Must be strings.
    regex_term : regex str
        Format as 'r"<search terms>"'. Exclude arrow/tag brackets.
    
    Returns
    -------
    indices : list
        Positional indices.
    results : list
        Resulting string objects matching regex search.
    """
    # import libraries
    import re
    
    regex = regex_term

    # search 
    results = []
    indices = []
    for i, values in enumerate(data):
        result = re.search(regex, values)
        
        if result != None:
            results.append(result.group(0))
            indices.append(i)

    return indices, results


def sql_read(query):
        # import libraries
        import pandas as pd
        import psycopg2 as pg
    
        con = pg.connect(database="mid_term_project", 
                                user="lhl_student", 
                                password="lhl_student", 
                                host="lhl-data-bootcamp.crzjul5qln0e.ca-central-1.rds.amazonaws.com", 
                                port="5432")

        # create cursor object
        cur = con.cursor()
        
        # run sql query
        cur.execute(query)
        
        # store result to rows and cols
        rows = cur.fetchall()
        cols = [desc[0] for desc in cur.description]

        # close connection
        con.close()

        # convert to df and return
        return pd.DataFrame(rows, columns=cols)


def sql_search_date(table, field='fl_date', y=2019, m=None, d=None, limit=1000, overwrite=False):
    """Search SQL database based on dates (yyyy-mm-dd).
    Returns matching records (rows).
    
    - year-month search: If only searching for specific months, increase the default limit up to 25k. Monthly record counts don't go much further than 25k.
    
    - year or year-day search: Otherwise, searching the entire year or specific days of the year (regardless of month) is computationally expensive so
    it is recommended that sample pulls be kept at default. Mechanically, this function will randomly sample 1K records per month, sequentially appending them
    to a single DataFrame before returning the result. If a day is specified, it will also filter by day afterwards.
    
    - year-month-day search: The simplest search is for a specific date.  Feel free to increase the default limit. It's probably not an issue pulling complete
    records of that date.
    
    Post search, it will also attempt to write the df to csv granted that the file does not already exist locally.
    It will return the dataframe results regardless

    Args:
        table (str): SQL table to seardh.
        field (srt): SQL field (column) to search.
        y (int, optional): Year. Defaults to 2019.
        m (int, optional): Month. Defaults to None.
        d (int, optional): Day. Defaults to None.
        term (dict, optional): {<feature/field> : <search term>}, key is the field to search, value is the search term
        limit (int, optional): n limit to records returned. Defaults to 1000.
        overwrite (bool, optional): If the file exists, write to csv will not proceed.

    Returns:
        DataFrame: Records returned as DataFrame.
    """
    
    # import libraries
    from psycopg2 import sql
    from pathlib import Path
    import pandas as pd
    import os
    
    # define common ql variables
    fields = sql.Identifier(field)
    tables = sql.Identifier(table)
    years = sql.Literal(y)
    limits = sql.Literal(limit)
    sample_size = int(limit/1000)
    
    
    if (m != None) and (d != None): # filter for month and day, if specified
        
        # define search-specific sql variables
        months = sql.Literal(m)
        days = sql.Literal(d)
        
        if m < 10: # for months/days less than 10; add leading 0
            if d < 10:
                query = sql.Composed([sql.SQL("SELECT * FROM {tbl} ").format(tbl=tables),
                                    sql.SQL("WHERE {fld} ~* '^{yr}-0{mon}-0{dy}' ").format(fld=fields, yr=years, mon=months, dy=days),
                                    sql.SQL("ORDER BY RANDOM() LIMIT {lim};").format(lim=limits)])
            else:
                query = sql.Composed([sql.SQL("SELECT * FROM {tbl} ").format(tbl=tables),
                                    sql.SQL("WHERE {fld} ~* '^{yr}-0{mon}-{dy}' ").format(fld=fields, yr=years, mon=months, dy=days),
                                    sql.SQL("ORDER BY RANDOM() LIMIT {lim};").format(lim=limits)])
        else:
            if d < 10:
                query = sql.Composed([sql.SQL("SELECT * FROM {tbl} ").format(tbl=tables),
                                    sql.SQL("WHERE {fld} ~* '^{yr}-{mon}-0{dy}' ").format(fld=fields, yr=years, mon=months, dy=days),
                                    sql.SQL("ORDER BY RANDOM() LIMIT {lim};").format(lim=limits)])
            else:
                query = sql.Composed([sql.SQL("SELECT * FROM {tbl} ").format(tbl=tables),
                                    sql.SQL("WHERE {fld} ~* '^{yr}-{mon}-{dy}' ").format(fld=fields, yr=years, mon=months, dy=days),
                                    sql.SQL("ORDER BY RANDOM() LIMIT {lim};").format(lim=limits)])
        
        # save to df and name file output
        df = (sql_read(query))
        filename = '{}_{}K_y{}m{:02d}d{:02d}_sample.csv'.format(table, sample_size, y, m, d)
    
    
    elif (m != None): # filter for month only, if specified
        
        # define search-specific sql variables
        months = sql.Literal(m)
        
        if m < 10: # for month less than 10; add leading 0
            query = sql.Composed([sql.SQL("SELECT * FROM {tbl} ").format(tbl=tables),
                                sql.SQL("WHERE {fld} ~* '^{yr}-0{mon}' ").format(fld=fields, yr=years, mon=months),
                                sql.SQL("ORDER BY RANDOM() LIMIT {lim};").format(lim=limits)])
        else:
            query = sql.Composed([sql.SQL("SELECT * FROM {tbl} ").format(tbl=tables),
                                sql.SQL("WHERE {fld} ~* '^{yr}-{mon}' ").format(fld=fields, yr=years, mon=months),
                                sql.SQL("ORDER BY RANDOM() LIMIT {lim};").format(lim=limits)])
        
        # save to df and name file output
        df = (sql_read(query))
        filename = '{}_{}K_y{}m{:02d}d00_sample.csv'.format(table, sample_size, y, m)
        
    elif (d != None): # if specified, filter for specific days of the year (month-agnostic)
        
        # define search-specific sql variables
        days = sql.Literal(d)
        
        if d < 10: # for month less than 10; add leading 0
            query = sql.Composed([sql.SQL("SELECT * FROM {tbl} ").format(tbl=tables),
                                sql.SQL("WHERE {fld} ~* '^{yr}-[0-9][0-9]-0{dy}$' ").format(fld=fields, yr=years, dy=days),
                                sql.SQL("ORDER BY RANDOM() LIMIT {lim};").format(lim=limits)])
        else:
            query = sql.Composed([sql.SQL("SELECT * FROM {tbl} ").format(tbl=tables),
                                sql.SQL("WHERE {fld} ~* '^{yr}-[0-9][0-9]-{dy}$' ").format(fld=fields, yr=years, dy=days),
                                sql.SQL("ORDER BY RANDOM() LIMIT {lim};").format(lim=limits)])
        
        # save to df and name file output
        df = (sql_read(query))
        filename = '{}_{}K_y{}m00d{:02d}_sample.csv'.format(table, sample_size, y, d)
    
    
    else: # no month defined; returns entire year by default, monthly samples constrained to limit
        
        # force january lookup to instantiate df
        query = sql.Composed([sql.SQL("SELECT * FROM {tbl} ").format(tbl=tables),
                            sql.SQL("WHERE {fld} ~* '^{yr}-01' ").format(fld=fields, yr=years),
                            sql.SQL("ORDER BY RANDOM() LIMIT {lim};").format(lim=limits)])
    
        # define dataframe to return
        df = (sql_read(query))
        
        # loop through all months to sample, then concatenate to df
        for month in range(2,13):
            
            # define search-specific sql variables
            months = sql.Literal(month)
            
            if month < 10: # for month less than 10; add leading 0
                query = sql.Composed([sql.SQL("SELECT * FROM {tbl} ").format(tbl=tables),
                                    sql.SQL("WHERE {fld} ~* '^{yr}-0{mon}' ").format(fld=fields, yr=years, mon=months),
                                    sql.SQL("ORDER BY RANDOM() LIMIT {lim};").format(lim=limits)])

                # append to existing df
                df = pd.concat([df, sql_read(query)])
            
            else:
                # for months more than 9; month has no leading 0
                query = sql.Composed([sql.SQL("SELECT * FROM {tbl} ").format(tbl=tables),
                                    sql.SQL("WHERE {fld} ~* '^{yr}-{mon}' ").format(fld=fields, yr=years, mon=months),
                                    sql.SQL("ORDER BY RANDOM() LIMIT {lim};").format(lim=limits)])
                
                # append to existing df
                df = pd.concat([df, sql_read(query)])
                
        filename = '{}_{}K_y{}m00d00_sample.csv'.format(table, sample_size, y)
    
    # check if file already exists
    # if it sees local file, it only returns df
    if os.path.exists(Path('./data') / filename) and overwrite==False:
        print('File exists. Returning DataFrame...')
        df = pd.read_csv(Path('./data') / filename)
        return df

    # writes csv file and returns df
    print("Writing file...")
    df.to_csv(Path('./data') / filename, index=False)
    print("Returning DataFrame...")
    return df

  
def replace_with_numeric(df, column):
    '''
    input the data frame and the column to replace the unique values with numeric values
    '''
    unique_vals = df[column].unique()
    df[column].replace(to_replace=unique_vals,
                                  value= list(range(len(unique_vals))),
                                  inplace=True)
    return
<<<<<<< HEAD
=======


def xgboost(X_train = X_train, y_train = y_train, n_estimators = 10, max_depth = 5, alpha = 10, num_boost_round = 50):
    '''
    Set the params for XGBoost and perform corss validation by K-folds method, will eventually split the functions for more specificity
    '''
    xg_reg = xgb.XGBRegressor(objective = 'reg:linear', colsample_bytree = 0.3, learning_rate = 0.1, 
                          max_depth = max_depth, alpha = alpha, n_estimators = n_estimators)
    xg_reg.fit(X_train, y_train)
    y_pred = xg_reg.predict(X_test)
    
    rmse = np.sqrt(mean_squared_error(y_test, y_pred))
    print('RMSE: %f' % (rmse))
    
    params = {"objective":"reg:linear", 'colsample_bytree': 0.3, 
          'learning_rate': 0.1, 'max_depth': 5, 'alpha': 10}

    cv_results = xgb.cv(dtrain=data_dmatrix, params=params, nfold=3,
                        num_boost_round=num_boost_round,early_stopping_rounds=10,metrics="rmse", 
                        as_pandas=True, seed=123)
    
    print(cv_results)
    return
>>>>>>> c4875034
<|MERGE_RESOLUTION|>--- conflicted
+++ resolved
@@ -681,13 +681,11 @@
                                   value= list(range(len(unique_vals))),
                                   inplace=True)
     return
-<<<<<<< HEAD
-=======
 
 
 def xgboost(X_train = X_train, y_train = y_train, n_estimators = 10, max_depth = 5, alpha = 10, num_boost_round = 50):
     '''
-    Set the params for XGBoost and perform corss validation by K-folds method, will eventually split the functions for more specificity
+    Set the params for XGBoost and perform cross validation by K-folds method, will eventually split the functions for more specificity
     '''
     xg_reg = xgb.XGBRegressor(objective = 'reg:linear', colsample_bytree = 0.3, learning_rate = 0.1, 
                           max_depth = max_depth, alpha = alpha, n_estimators = n_estimators)
@@ -705,5 +703,4 @@
                         as_pandas=True, seed=123)
     
     print(cv_results)
-    return
->>>>>>> c4875034
+    return