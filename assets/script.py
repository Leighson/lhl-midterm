--- conflicted
+++ resolved
@@ -253,11 +253,8 @@
     df.to_csv(Path('./data') / filename, index=False)
     
     print("done")
-<<<<<<< HEAD
-=======
     
     return(df)
->>>>>>> d59e3aec
 
 
 def sql_read_tables(table_name=None):
@@ -487,7 +484,6 @@
     return indices, results
 
 
-<<<<<<< HEAD
 def sql_read(query):
         # import libraries
         import pandas as pd
@@ -674,14 +670,14 @@
     df.to_csv(Path('./data') / filename, index=False)
     print("Returning DataFrame...")
     return df
-=======
+
+  
 def replace_with_numeric(df, column):
     '''
-    input the data frame and the column to repalace the unique values with numeric values
+    input the data frame and the column to replace the unique values with numeric values
     '''
     unique_vals = df[column].unique()
     df[column].replace(to_replace=unique_vals,
                                   value= list(range(len(unique_vals))),
                                   inplace=True)
     return
->>>>>>> d59e3aec
